#################################################################################
# The Institute for the Design of Advanced Energy Systems Integrated Platform
# Framework (IDAES IP) was produced under the DOE Institute for the
# Design of Advanced Energy Systems (IDAES).
#
# Copyright (c) 2018-2024 by the software owners: The Regents of the
# University of California, through Lawrence Berkeley National Laboratory,
# National Technology & Engineering Solutions of Sandia, LLC, Carnegie Mellon
# University, West Virginia University Research Corporation, et al.
# All rights reserved.  Please see the files COPYRIGHT.md and LICENSE.md
# for full copyright and license information.
#################################################################################
"""
Standard IDAES pressure changer model.
"""
# TODO: Missing docstrings
# pylint: disable=missing-function-docstring

# Changing existing config block attributes
# pylint: disable=protected-access

# TODO: Keegan
# Add different mech work calculation modes in turbine_willins.py, also need to figure out how 
# test on series_turbine.py 
# test different units for willans params
# bring in other willans models

# Import Python libraries
from enum import Enum

# Import Pyomo libraries
from pyomo.environ import (
    Block,
    value,
    Var,
    Expression,
    Constraint,
    Reference,
    check_optimal_termination,
    Reals,
)
from pyomo.common.config import ConfigBlock, ConfigValue, In, Bool

# Import IDAES cores
from idaes.core import (
    ControlVolume0DBlock,
    declare_process_block_class,
    EnergyBalanceType,
    MomentumBalanceType,
    MaterialBalanceType,
    ProcessBlockData,
    UnitModelBlockData,
    useDefault,
)
from idaes.core.util.exceptions import PropertyNotSupportedError, InitializationError
from idaes.core.util.config import is_physical_parameter_block
import idaes.logger as idaeslog
from idaes.core.util import scaling as iscale
from idaes.core.solvers import get_solver
from idaes.core.initialization import SingleControlVolumeUnitInitializer
from idaes.core.util import to_json, from_json, StoreSpec
from idaes.core.util.math import smooth_max, safe_sqrt, sqrt, smooth_min
from pyomo.environ import units as pyunits


__author__ = "Emmanuel Ogbe, Andrew Lee"
_log = idaeslog.getLogger(__name__)


@declare_process_block_class("TurbineBase")
class TurbineBaseData(UnitModelBlockData):
    """
    Standard Compressor/Expander Unit Model Class
    """

    CONFIG = UnitModelBlockData.CONFIG()

    CONFIG.declare(
        "material_balance_type",
        ConfigValue(
            default=MaterialBalanceType.useDefault,
            domain=In(MaterialBalanceType),
            description="Material balance construction flag",
            doc="""Indicates what type of mass balance should be constructed,
**default** - MaterialBalanceType.useDefault.
**Valid values:** {
**MaterialBalanceType.useDefault - refer to property package for default
balance type
**MaterialBalanceType.none** - exclude material balances,
**MaterialBalanceType.componentPhase** - use phase component balances,
**MaterialBalanceType.componentTotal** - use total component balances,
**MaterialBalanceType.elementTotal** - use total element balances,
**MaterialBalanceType.total** - use total material balance.}""",
        ),
    )
    CONFIG.declare(
        "energy_balance_type",
        ConfigValue(
            default=EnergyBalanceType.useDefault,
            domain=In(EnergyBalanceType),
            description="Energy balance construction flag",
            doc="""Indicates what type of energy balance should be constructed,
**default** - EnergyBalanceType.useDefault.
**Valid values:** {
**EnergyBalanceType.useDefault - refer to property package for default
balance type
**EnergyBalanceType.none** - exclude energy balances,
**EnergyBalanceType.enthalpyTotal** - single enthalpy balance for material,
**EnergyBalanceType.enthalpyPhase** - enthalpy balances for each phase,
**EnergyBalanceType.energyTotal** - single energy balance for material,
**EnergyBalanceType.energyPhase** - energy balances for each phase.}""",
        ),
    )
    CONFIG.declare(
        "momentum_balance_type",
        ConfigValue(
            default=MomentumBalanceType.pressureTotal,
            domain=In(MomentumBalanceType),
            description="Momentum balance construction flag",
            doc="""Indicates what type of momentum balance should be
constructed, **default** - MomentumBalanceType.pressureTotal.
**Valid values:** {
**MomentumBalanceType.none** - exclude momentum balances,
**MomentumBalanceType.pressureTotal** - single pressure balance for material,
**MomentumBalanceType.pressurePhase** - pressure balances for each phase,
**MomentumBalanceType.momentumTotal** - single momentum balance for material,
**MomentumBalanceType.momentumPhase** - momentum balances for each phase.}""",
        ),
    )
    CONFIG.declare(
        "has_phase_equilibrium",
        ConfigValue(
            default=False,
            domain=Bool,
            description="Phase equilibrium construction flag",
            doc="""Indicates whether terms for phase equilibrium should be
constructed, **default** = False.
**Valid values:** {
**True** - include phase equilibrium terms
**False** - exclude phase equilibrium terms.}""",
        ),
    )
    CONFIG.declare(
        "property_package",
        ConfigValue(
            default=useDefault,
            domain=is_physical_parameter_block,
            description="Property package to use for control volume",
            doc="""Property parameter object used to define property
calculations, **default** - useDefault.
**Valid values:** {
**useDefault** - use default package from parent model or flowsheet,
**PropertyParameterObject** - a PropertyParameterBlock object.}""",
        ),
    )
    CONFIG.declare(
        "property_package_args",
        ConfigBlock(
            implicit=True,
            description="Arguments to use for constructing property packages",
            doc="""A ConfigBlock with arguments to be passed to a property
block(s) and used when constructing these,
**default** - None.
**Valid values:** {
see property package for documentation.}""",
        ),
    )
    CONFIG.declare(
        "calculation_method",
        ConfigValue(
            default='isentropic',
            domain=str,
            description="Calculation method used to model mechanical work",
            doc="""Property parameter object used to define property
calculations, **default** - 'isentropic'.
**Valid values:** {
**isentropic** - default method, uses isentropic efficiency to determine work
**simple_willans** - simple willans line requring slope and intercept.}""",
        ),
    )

    def build(self):
        """

        Args:
            None

        Returns:
            None
        """
        # Call UnitModel.build
        super().build()

        # Add a control volume to the unit including setting up dynamics.
        self.control_volume = ControlVolume0DBlock(
            dynamic=self.config.dynamic,
            has_holdup=self.config.has_holdup,
            property_package=self.config.property_package,
            property_package_args=self.config.property_package_args,
        )

        # Add geometry variables to control volume
        if self.config.has_holdup:
            self.control_volume.add_geometry()

        # Add inlet and outlet state blocks to control volume
        self.control_volume.add_state_blocks(
            has_phase_equilibrium=self.config.has_phase_equilibrium
        )

        # Add mass balance
        # Set has_equilibrium is False for now
        # TO DO; set has_equilibrium to True
        self.control_volume.add_material_balances(
            balance_type=self.config.material_balance_type,
            has_phase_equilibrium=self.config.has_phase_equilibrium,
        )

        # Add energy balance
        eb = self.control_volume.add_energy_balances(
            balance_type=self.config.energy_balance_type, has_work_transfer=True
        )

        # add momentum balance
        self.control_volume.add_momentum_balances(
            balance_type=self.config.momentum_balance_type, has_pressure_change=True
        )

        # Add Ports
        self.add_inlet_port()
        self.add_outlet_port()

        # Set Unit Geometry and holdup Volume
        if self.config.has_holdup is True:
            self.volume = Reference(self.control_volume.volume[:])

        self.work_mechanical = Reference(self.control_volume.work[:])

        # Add Momentum balance variable 'deltaP'
        self.deltaP = Reference(self.control_volume.deltaP[:])

        # Performance Variables
        self.ratioP = Var(self.flowsheet().time, initialize=1.0, doc="Pressure Ratio")

        # Pressure Ratio
        @self.Constraint(self.flowsheet().time, doc="Pressure ratio constraint")
        def ratioP_calculation(self, t):
            return (
                self.ratioP[t] * self.control_volume.properties_in[t].pressure
                == self.control_volume.properties_out[t].pressure
            )

        units_meta = self.control_volume.config.property_package.get_metadata()

        # Get indexing sets from control volume
        # Add isentropic variables
        self.efficiency_isentropic = Var(
            self.flowsheet().time,
            initialize=0.8,
            doc="Efficiency with respect to an isentropic process [-]",
        )
        self.work_isentropic = Var(
            self.flowsheet().time,
            initialize=0.0,
            doc="Work input to unit if isentropic process",
            units=units_meta.get_derived_units("power"),
        )

        # Add willans line parameters
        if self.config.calculation_method == "simple_willans":
            self.willans_slope = Var(
                self.flowsheet().time,
                initialize=1.0,
                doc="Slope of willans line",
                units=units_meta.get_derived_units("energy") / units_meta.get_derived_units("amount"),
            )

            self.willans_intercept = Var(
                self.flowsheet().time,
                initialize=1.0,
                doc="Intercept of willans line",
                units=units_meta.get_derived_units("power"),
            )

            self.willans_max_mol = Var(
                self.flowsheet().time,
                initialize=1.0,
                doc="Max molar flow of willans line",
                units=units_meta.get_derived_units("amount") / units_meta.get_derived_units("time"),
            )

            
        # Build isentropic state block
        tmp_dict = dict(**self.config.property_package_args)
        tmp_dict["has_phase_equilibrium"] = self.config.has_phase_equilibrium
        tmp_dict["defined_state"] = False

        self.properties_isentropic = self.config.property_package.build_state_block(
            self.flowsheet().time, doc="isentropic properties at outlet", **tmp_dict
        )

        # Connect isentropic state block properties
        @self.Constraint(
            self.flowsheet().time, doc="Pressure for isentropic calculations"
        )
        def isentropic_pressure(self, t):
            return (
                self.properties_isentropic[t].pressure
                == self.control_volume.properties_out[t].pressure
            )

        # This assumes isentropic composition is the same as outlet
        self.add_state_material_balances(
            self.config.material_balance_type,
            self.properties_isentropic,
            self.control_volume.properties_out,
        )

        # This assumes isentropic entropy is the same as inlet
        @self.Constraint(self.flowsheet().time, doc="Isentropic assumption")
        def isentropic(self, t):
            return (
                self.properties_isentropic[t].entr_mol
                == self.control_volume.properties_in[t].entr_mol
            )
        
        @self.Expression(
                self.flowsheet().time,
                doc="calculate ideal amount of work per mole of fluid"
        )
        def work_isentropic_mol(self, t):
            return self.properties_isentropic[t].enth_mol - self.control_volume.properties_in[t].enth_mol
        
        @self.Expression(
                self.flowsheet().time,
                doc="calculate actual amount of work per mole of fluid"
        )
        def work_mechanical_mol(self, t):
            return self.properties_isentropic[t].enth_mol - self.control_volume.properties_in[t].enth_mol

        # Actual work
        @self.Constraint(
            self.flowsheet().time, doc="Actual mechanical work calculation"
        )
        def actual_work(self, t):
            # if config.calc method == isentropic:
            if self.config.calculation_method == "isentropic":
                return self.work_mechanical_mol[t] == (
                    self.work_isentropic_mol[t] * self.efficiency_isentropic[t]
                )
            elif self.config.calculation_method == 'simple_willans':
                eps = 1e-4  # smoothing parameter; smaller = closer to exact max, larger = smoother
                
                return self.work_mechanical[t] == smooth_min(
                    -(self.willans_slope[t] * self.control_volume.properties_in[t].flow_mol - self.willans_intercept[t]) / (self.willans_slope[t] * self.willans_max_mol[t] - self.willans_intercept[t]),
                    0.0 * pyunits.W,
                    eps
<<<<<<< HEAD
                    ) * (self.willans_slope[t] * self.willans_max_mol[t] - self.willans_intercept[t])
             
                
        self.add_mechanical_work_definition()

        # Property packages should define
        # properties_in.enth_mol
        # properties_in.entr_mol
        # properties_out.flow_mol
        # .pressure
        # .temperature
        # 
    
    def add_mechanical_work_definition(self):
=======
                    )
                ''' 
                return self.work_mechanical[t] == (
                    -(self.willans_slope[t] * self.control_volume.properties_in[t].flow_mol
                    - self.willans_intercept[t])
                )
                '''
                
        
        
>>>>>>> d1c00f78

        # Isentropic work
        @self.Constraint(
            self.flowsheet().time, doc="Calculate work of isentropic process"
        )
        def isentropic_energy_balance(self, t):
            return self.work_isentropic[t] == ( self.work_isentropic_mol[t] ) * self.control_volume.properties_in[t].flow_mol
        


    def initialize_build(
        blk,
        state_args=None,
        routine=None,
        outlvl=idaeslog.NOTSET,
        solver=None,
        optarg=None,
    ):
        """
        General wrapper for pressure changer initialization routines

        Keyword Arguments:
            routine : str stating which initialization routine to execute
                        * None - use routine matching thermodynamic_assumption
                        * 'isentropic' - use isentropic initialization routine
                        * 'isothermal' - use isothermal initialization routine
            state_args : a dict of arguments to be passed to the property
                         package(s) to provide an initial state for
                         initialization (see documentation of the specific
                         property package) (default = {}).
            outlvl : sets output level of initialization routine
            optarg : solver options dictionary object (default=None, use
                     default solver options)
            solver : str indicating which solver to use during
                     initialization (default = None, use default solver)

        Returns:
            None
        """
        init_log = idaeslog.getInitLogger(blk.name, outlvl, tag="unit")
        solve_log = idaeslog.getSolveLogger(blk.name, outlvl, tag="unit")

        # Create solver
        opt = get_solver(solver, optarg)

        cv = blk.control_volume
        t0 = blk.flowsheet().time.first()
        state_args_out = {}

        if state_args is None:
            state_args = {}
            state_dict = cv.properties_in[t0].define_port_members()

            for k in state_dict.keys():
                if state_dict[k].is_indexed():
                    state_args[k] = {}
                    for m in state_dict[k].keys():
                        state_args[k][m] = state_dict[k][m].value
                else:
                    state_args[k] = state_dict[k].value

        # Get initialisation guesses for outlet and isentropic states
        for k in state_args:
            if k == "pressure" and k not in state_args_out:
                # Work out how to estimate outlet pressure
                if cv.properties_out[t0].pressure.fixed:
                    # Fixed outlet pressure, use this value
                    state_args_out[k] = value(cv.properties_out[t0].pressure)
                elif blk.deltaP[t0].fixed:
                    state_args_out[k] = value(state_args[k] + blk.deltaP[t0])
                elif blk.ratioP[t0].fixed:
                    state_args_out[k] = value(state_args[k] * blk.ratioP[t0])
                else:
                    # Not obvious what to do, use inlet state
                    state_args_out[k] = state_args[k]
            elif k not in state_args_out:
                state_args_out[k] = state_args[k]

        # Initialize state blocks
        flags = cv.properties_in.initialize(
            outlvl=outlvl,
            optarg=optarg,
            solver=solver,
            hold_state=True,
            state_args=state_args,
        )
        cv.properties_out.initialize(
            outlvl=outlvl,
            optarg=optarg,
            solver=solver,
            hold_state=False,
            state_args=state_args_out,
        )

        init_log.info_high("Initialization Step 1 Complete.")
        # ---------------------------------------------------------------------
        # Initialize Isentropic block

        blk.properties_isentropic.initialize(
            outlvl=outlvl,
            optarg=optarg,
            solver=solver,
            state_args=state_args_out,
        )

        init_log.info_high("Initialization Step 2 Complete.")

        # Skipping step 3 because Isothermal had problems.

        # ---------------------------------------------------------------------
        # Solve unit
        with idaeslog.solver_log(solve_log, idaeslog.DEBUG) as slc:
            res = opt.solve(blk, tee=slc.tee)
        init_log.info_high("Initialization Step 4 {}.".format(idaeslog.condition(res)))


        # ---------------------------------------------------------------------
        # Release Inlet state
        blk.control_volume.release_state(flags, outlvl)

        if not check_optimal_termination(res):
            raise InitializationError(
                f"{blk.name} failed to initialize successfully. Please check "
                f"the output logs for more information."
            )

        init_log.info(f"Initialization Complete: {idaeslog.condition(res)}")

    def _get_performance_contents(self, time_point=0):
        var_dict = {}
        if hasattr(self, "deltaP"):
            var_dict["Mechanical Work"] = self.work_mechanical[time_point]
        if hasattr(self, "deltaP"):
            var_dict["Pressure Change"] = self.deltaP[time_point]
        if hasattr(self, "ratioP"):
            var_dict["Pressure Ratio"] = self.ratioP[time_point]
        if hasattr(self, "efficiency_pump"):
            var_dict["Efficiency"] = self.efficiency_pump[time_point]
        if hasattr(self, "efficiency_isentropic"):
            var_dict["Isentropic Efficiency"] = self.efficiency_isentropic[time_point]

        return {"vars": var_dict}

    def calculate_scaling_factors(self):
        super().calculate_scaling_factors()

        if hasattr(self, "work_fluid"):
            for t, v in self.work_fluid.items():
                iscale.set_scaling_factor(
                    v,
                    iscale.get_scaling_factor(
                        self.control_volume.work[t], default=1, warning=True
                    ),
                )

        if hasattr(self, "work_mechanical"):
            for t, v in self.work_mechanical.items():
                iscale.set_scaling_factor(
                    v,
                    iscale.get_scaling_factor(
                        self.control_volume.work[t], default=1, warning=True
                    ),
                )

        if hasattr(self, "work_isentropic"):
            for t, v in self.work_isentropic.items():
                iscale.set_scaling_factor(
                    v,
                    iscale.get_scaling_factor(
                        self.control_volume.work[t], default=1, warning=True
                    ),
                )

        if hasattr(self, "ratioP_calculation"):
            for t, c in self.ratioP_calculation.items():
                iscale.constraint_scaling_transform(
                    c,
                    iscale.get_scaling_factor(
                        self.control_volume.properties_in[t].pressure,
                        default=1,
                        warning=True,
                    ),
                    overwrite=False,
                )

        if hasattr(self, "fluid_work_calculation"):
            for t, c in self.fluid_work_calculation.items():
                iscale.constraint_scaling_transform(
                    c,
                    iscale.get_scaling_factor(
                        self.control_volume.deltaP[t], default=1, warning=True
                    ),
                    overwrite=False,
                )

        if hasattr(self, "actual_work"):
            for t, c in self.actual_work.items():
                iscale.constraint_scaling_transform(
                    c,
                    iscale.get_scaling_factor(
                        self.control_volume.work[t], default=1, warning=True
                    ),
                    overwrite=False,
                )

        if hasattr(self, "isentropic_pressure"):
            for t, c in self.isentropic_pressure.items():
                iscale.constraint_scaling_transform(
                    c,
                    iscale.get_scaling_factor(
                        self.control_volume.properties_in[t].pressure,
                        default=1,
                        warning=True,
                    ),
                    overwrite=False,
                )

        if hasattr(self, "isentropic"):
            for t, c in self.isentropic.items():
                iscale.constraint_scaling_transform(
                    c,
                    iscale.get_scaling_factor(
                        self.control_volume.properties_in[t].entr_mol,
                        default=1,
                        warning=True,
                    ),
                    overwrite=False,
                )

        if hasattr(self, "isentropic_energy_balance"):
            for t, c in self.isentropic_energy_balance.items():
                iscale.constraint_scaling_transform(
                    c,
                    iscale.get_scaling_factor(
                        self.control_volume.work[t], default=1, warning=True
                    ),
                    overwrite=False,
                )

        if hasattr(self, "zero_work_equation"):
            for t, c in self.zero_work_equation.items():
                iscale.constraint_scaling_transform(
                    c,
                    iscale.get_scaling_factor(
                        self.control_volume.work[t], default=1, warning=True
                    ),
                )

        if hasattr(self, "state_material_balances"):
            cvol = self.control_volume
            phase_list = cvol.properties_in.phase_list
            phase_component_set = cvol.properties_in.phase_component_set
            mb_type = cvol._constructed_material_balance_type
            if mb_type == MaterialBalanceType.componentPhase:
                for (t, p, j), c in self.state_material_balances.items():
                    sf = iscale.get_scaling_factor(
                        cvol.properties_in[t].get_material_flow_terms(p, j),
                        default=1,
                        warning=True,
                    )
                    iscale.constraint_scaling_transform(c, sf)
            elif mb_type == MaterialBalanceType.componentTotal:
                for (t, j), c in self.state_material_balances.items():
                    sf = iscale.min_scaling_factor(
                        [
                            cvol.properties_in[t].get_material_flow_terms(p, j)
                            for p in phase_list
                            if (p, j) in phase_component_set
                        ]
                    )
                    iscale.constraint_scaling_transform(c, sf)
            else:
                # There are some other material balance types but they create
                # constraints with different names.
                _log.warning(f"Unknown material balance type {mb_type}")
<|MERGE_RESOLUTION|>--- conflicted
+++ resolved
@@ -355,7 +355,6 @@
                     -(self.willans_slope[t] * self.control_volume.properties_in[t].flow_mol - self.willans_intercept[t]) / (self.willans_slope[t] * self.willans_max_mol[t] - self.willans_intercept[t]),
                     0.0 * pyunits.W,
                     eps
-<<<<<<< HEAD
                     ) * (self.willans_slope[t] * self.willans_max_mol[t] - self.willans_intercept[t])
              
                 
@@ -370,18 +369,6 @@
         # 
     
     def add_mechanical_work_definition(self):
-=======
-                    )
-                ''' 
-                return self.work_mechanical[t] == (
-                    -(self.willans_slope[t] * self.control_volume.properties_in[t].flow_mol
-                    - self.willans_intercept[t])
-                )
-                '''
-                
-        
-        
->>>>>>> d1c00f78
 
         # Isentropic work
         @self.Constraint(
